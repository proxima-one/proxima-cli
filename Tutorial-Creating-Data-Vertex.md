--- conflicted
+++ resolved
@@ -1,7 +1,7 @@
 # Creating a data vertex for your project
 
-Let's get started with Proxima by making a data vertex for our decentralized application project. 
-This is going to give us a fast, query layer for our application, that maintains the security of the blockchain your project is deployed on. To do this we are going to create a data vertex, which will connect to the datasources that are relevant to our DApp, transforms and loads these events into an authenticated database that can be queried through a graphQL api. 
+Let's get started with Proxima by making a data vertex for our decentralized application project.
+This is going to give us a fast, query layer for our application, that maintains the security of the blockchain your project is deployed on. To do this we are going to create a data vertex, which will connect to the datasources that are relevant to our DApp, transforms and loads these events into an authenticated database that can be queried through a graphQL api.
 Follow along to learn how to create a data for 88mph, or use this framework to implement your own data vertex!
 
 ## Installation and Setup
@@ -11,9 +11,9 @@
 #### Requirements
 
 - npm/yarn
-- docker 
+- docker
 - docker-compose
-- go 
+- go
 
 #### Installing Proxima CLI
 An additional requirement for this is the Proxima CLI. Installation of the Proxima CLI can be done through yarn. This only needs to be done once. For more information on the CLI, check out the repo.
@@ -43,17 +43,8 @@
 
 
 ## Updating datasources and schema
-<<<<<<< HEAD
-Before
-
-#### App Config
-First look at the `app-config.yml` file, which is responsible
-
-- `id`: string the
-=======
 After initializing our project, we need to add the schema and datasources to the configuration of our data vertex. First let's look at the `app-config.yml` file, which contains the configurtions for the data vertex as well as basic information:
 - `id`: id of the project
->>>>>>> 8916a826
 - `name`: Name of the Project
 - `repo`: Owner of the project
 - `description`: Descrpition of the project
@@ -67,7 +58,7 @@
   file: ./schema/schema.graphql
   dir: 88mph-data-vertex/schema
 ```
- 
+
 <!--
 ```javascript
 type Transaction {
@@ -79,31 +70,11 @@
 -->
 
 ### Creation of datasources
-<<<<<<< HEAD
-
-
-
-The next step is the creation of the datasources.
-- `name`:
-- `(information)`:
-- `client`:
-
-The client refers to
-(can then be used in datasources)
-
-- `abi`:
-(ABI)
-`abi/schema.`
-Adding the ABI
-
-**Example**
-=======
 The next step in the development process, is the creation of the datasources that will be used by our data vertex. In the `app_config.yml`, we can see the template for `datasources` with a single element. Each `datasource` contains several important components:
 - `client`: this is the blockchain client used by the datasource
-- `source`: this is the smart contract source used by the client 
+- `source`: this is the smart contract source used by the client
 - `contracts`: these are the smart contracts that are referenced
 
->>>>>>> 8916a826
 ```yaml
 datasources:
   - datasource:
@@ -113,11 +84,7 @@
         network: mainnet
         startBlock: 10634502
       source:
-<<<<<<< HEAD
-        address: "0xEB2F0A3045db12366A9f6A8e922D725D86a117EB"
-=======
         address: '0xEB2F0A3045db12366A9f6A8e922D725D86a117EB'
->>>>>>> 8916a826
         abi: DInterest
         startBlock: 11172905
       contracts:
@@ -131,10 +98,7 @@
           file: ./abi/MPHMinter.json
 ```
 
-<<<<<<< HEAD
-=======
 The example above shows a our set-up of a datasource for 88mph. The name is `cUSDCPool`, it uses an ethereum client, and is using the smart contract `DInterest` which references the following smart contracts. Note: it is necessary to update the `abi` folder so that you have the correct files.
->>>>>>> 8916a826
 
 ## Generating the Project
 The datasources and schema we have added, will be used during the generation of the project handlers and the database schema for the data vertex. We can automatically generate these files by running:
@@ -146,20 +110,9 @@
 This command generates a set of new folders in the project directory:
 - `blockchain`: this stores the information regarding the blockchain clients. It is not necessary
 Generates the correct data handlers, blockchain client, and processes the schema.
-<<<<<<< HEAD
-- `database` - the folder for smart contract abi files
-- `handlers` - the folder for smart contract abi files
-- `schema/schema.graphql` - this represents the new values. Gives (search, range, get, put)
-
-
-
-## Writing the handlers for the generated datasources
-After generating the blockchain-client, the database, and the Proxima SDK plug-in, it is now possible to define the handlers for each datasource.
-=======
 - `database` - the folder for the configuration of the database, it is composed of tables representing the entities, and provides ability to search, range, get, put
-- `handlers` - the folder that represents the handlers that will be used by your data vertex's datasources. 
+- `handlers` - the folder that represents the handlers that will be used by your data vertex's datasources.
 - `schema/schema.graphql` - this represents a generated schema file that generates default queries and mutations for each entity.
->>>>>>> 8916a826
 
 This may seem like a lot of data, but don't worry we will only have change files in the **handlers** folder.
 
@@ -181,7 +134,7 @@
 <!--  
 ### Block Handlers
 BlockHandlers are written for each datasource, such that . They take in as input blocks, and process them.  
-What does it look like? 
+What does it look like?
 
 What needs to be done?
 
@@ -203,16 +156,16 @@
 ```
 
 This command builds the main data vertex component, the data aggregator, and the vertex client sdk plug-in to connect to the data vertex.
-In addition to building these components, this command also generates a `docker-compose.yml` that is used to run the data vertex. 
+In addition to building these components, this command also generates a `docker-compose.yml` that is used to run the data vertex.
 
 - `data-vertex` - the folder for smart contract abi files
-- `proxima-sdk-js` - the SDK that can be used by 
+- `proxima-sdk-js` - the SDK that can be used by
 - `data-aggregator` - the component responsible for aggregating the datasources and their handlers, pushing them to the data vertex
 - `docker-compose.yml` - the file for docker compose
 
 
 ## Running the project
-Here comes the sweet part! On the command-line, run `proxima run` to get your server up and running. (Note: If `proxima run` does not work, run `docker-compose up`.) This will run an open ingress at: 
+Here comes the sweet part! On the command-line, run `proxima run` to get your server up and running. (Note: If `proxima run` does not work, run `docker-compose up`.) This will run an open ingress at:
 - `ip` : `0.0.0.0`
 - `port`: `4000`
 
@@ -227,6 +180,6 @@
 
 
 ## Connecting to the project
-Once it is running, we can immediately connect to and receive data from the data vertex through its graphQL server, or through the Proxima SDK. If there is no concern about security it is possible to use your data vertex as a standalone server, but without the SDK it is impossible to authenticate the data given in each request. 
+Once it is running, we can immediately connect to and receive data from the data vertex through its graphQL server, or through the Proxima SDK. If there is no concern about security it is possible to use your data vertex as a standalone server, but without the SDK it is impossible to authenticate the data given in each request.
 
-If we use the Proxima SDK to connect to a data vertex it is possible to open up a variety of new features, most notably the abiltiy to verifiy and authenticate the data being requested. If you want to learn how to connect to a data vertex through the Proxima SDK check out our tutorial.
+If we use the Proxima SDK to connect to a data vertex it is possible to open up a variety of new features, most notably the abiltiy to verifiy and authenticate the data being requested. If you want to learn how to connect to a data vertex through the Proxima SDK check out our tutorial.