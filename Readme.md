--- conflicted
+++ resolved
@@ -23,7 +23,6 @@
 deploy
 -->
 
-<<<<<<< HEAD
 ## Quick Start
 
 
@@ -35,32 +34,18 @@
 - npm/yarn
 
 ### Installation
-=======
-### Requirements 
-Before installing and using the Proxima Command-line interface it is necessary to have: 
-- Go 
-- Docker 
-- npm/yarn
-
-#### Install Proxima Command-line-interface
->>>>>>> ccbb2ea8
 
 ```
 yarn add -g proxima-cli
 ```
 
-<<<<<<< HEAD
 ## Usage
-=======
-## Initialize Your Project
->>>>>>> ccbb2ea8
 
 ### version
 ```
 proxima version
 ```
 
-<<<<<<< HEAD
 ### help
 ```
 proxima help
@@ -69,30 +54,13 @@
 ### init
 This initializes the data vertex of the given name. This includes the project folder, the app config, and the schema.
 
-=======
-Proxima will initialize an output directory for your project, with the correct structure to begin the project.
-```
-PROJECT_NAME
-+ abi
-  - abi files here
-+ schema
-  - schema files here
-app_config.yml
-```
-
-ABI 
->>>>>>> ccbb2ea8
 ```
 proxima init DATA_VERTEX_NAME
 ```
-Schema 
-GraphQL Schema 
-
-<<<<<<< HEAD
+Schema
+GraphQL Schema
+
 > **Note** In order to go on to the next step and *generate* the data vertex it is necessary for the developer to add in the abi, the schema, and to update the app_config to include the datasources used by the data vertex.
-=======
-App Config 
->>>>>>> ccbb2ea8
 
 ```
 PROJECT_NAME
@@ -102,14 +70,9 @@
   - schema files here
 - app_config.yml
 ```
-<<<<<<< HEAD
 
 ### generate
 This generates the smart contract handler templates and the data aggregator used by the data vertex, as well as the database entities that are used in the data vertex.
-=======
-## Generating project code
-Before rtunning generate ensure that the app_config.yml, the abi, and the schema. 
->>>>>>> ccbb2ea8
 
 ```
 proxima generate .
@@ -132,14 +95,11 @@
 ### build
 This builds the data vertex and its resolvers, as well as the docker-compose file that can be used to run the data vertex.
 
-<<<<<<< HEAD
 ```
 proxima build
-=======
 ## Building Project
 ```
 proxima build .
->>>>>>> ccbb2ea8
 ```
 
 
